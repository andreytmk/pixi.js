{
    "name": "pixi.js",
<<<<<<< HEAD
    "version": "2.2.9",
=======
    "version": "3.0.0",
>>>>>>> bc9a32b1

    "main": "bin/pixi.js",

    "ignore": [
        "**/.*",
        "node_modules",
        "bower_components",
        "test",
        "examples",
        "tasks"
    ],
    "dependencies": {
    },
    "devDependencies": {
    }
}<|MERGE_RESOLUTION|>--- conflicted
+++ resolved
@@ -1,10 +1,6 @@
 {
     "name": "pixi.js",
-<<<<<<< HEAD
-    "version": "2.2.9",
-=======
     "version": "3.0.0",
->>>>>>> bc9a32b1
 
     "main": "bin/pixi.js",
 
