import * as core from '../../core';
import { WRAP_MODES } from '../../core/const';
<<<<<<< HEAD
import { GLShader } from 'pixi-gl-core';

const glslify = require('glslify'); // eslint-disable-line no-undef
=======
import { readFileSync } from 'fs';
import { join } from 'path';
>>>>>>> 58ccf338

const tempMat = new core.Matrix();
const tempArray = new Float32Array(4);

/**
 * WebGL renderer plugin for tiling sprites
 */
export default class TilingSpriteRenderer extends core.ObjectRenderer {

    /**
     * constructor for renderer
     *
     * @param {WebGLRenderer} renderer The renderer this tiling awesomeness works for.
     */
    constructor(renderer)
    {
        super(renderer);

        this.shader = null;
        this.simpleShader = null;
        this.quad = null;
    }

    /**
     * Sets up the renderer context and necessary buffers.
     *
     * @private
     */
    onContextChange()
    {
        const gl = this.renderer.gl;

<<<<<<< HEAD
        this.shader = new GLShader(gl,
            glslify('./tilingSprite.vert'),
            glslify('./tilingSprite.frag'),
            core.PRECISION.DEFAULT);
        this.simpleShader = new GLShader(gl,
            glslify('./tilingSprite.vert'),
            glslify('./tilingSprite_simple.frag'),
            core.PRECISION.DEFAULT);
=======
        this.shader = new core.Shader(gl,
            readFileSync(join(__dirname, './tilingSprite.vert'), 'utf8'),
            readFileSync(join(__dirname, './tilingSprite.frag'), 'utf8'));
        this.simpleShader = new core.Shader(gl,
            readFileSync(join(__dirname, './tilingSprite.vert'), 'utf8'),
            readFileSync(join(__dirname, './tilingSprite_simple.frag'), 'utf8'));
>>>>>>> 58ccf338

        this.renderer.bindVao(null);
        this.quad = new core.Quad(gl, this.renderer.state.attribState);
        this.quad.initVao(this.shader);
    }

    /**
     *
     * @param {PIXI.extras.TilingSprite} ts tilingSprite to be rendered
     */
    render(ts)
    {
        const renderer = this.renderer;
        const quad = this.quad;

        renderer.bindVao(quad.vao);

        let vertices = quad.vertices;

        vertices[0] = vertices[6] = (ts._width) * -ts.anchor.x;
        vertices[1] = vertices[3] = ts._height * -ts.anchor.y;

        vertices[2] = vertices[4] = (ts._width) * (1.0 - ts.anchor.x);
        vertices[5] = vertices[7] = ts._height * (1.0 - ts.anchor.y);

        vertices = quad.uvs;

        vertices[0] = vertices[6] = -ts.anchor.x;
        vertices[1] = vertices[3] = -ts.anchor.y;

        vertices[2] = vertices[4] = 1.0 - ts.anchor.x;
        vertices[5] = vertices[7] = 1.0 - ts.anchor.y;

        quad.upload();

        const tex = ts._texture;
        const baseTex = tex.baseTexture;
        const lt = ts.tileTransform.localTransform;
        const uv = ts.uvTransform;
        let isSimple = baseTex.isPowerOfTwo
            && tex.frame.width === baseTex.width && tex.frame.height === baseTex.height;

        // auto, force repeat wrapMode for big tiling textures
        if (isSimple)
        {
            if (!baseTex._glTextures[renderer.CONTEXT_UID])
            {
                if (baseTex.wrapMode === WRAP_MODES.CLAMP)
                {
                    baseTex.wrapMode = WRAP_MODES.REPEAT;
                }
            }
            else
            {
                isSimple = baseTex.wrapMode !== WRAP_MODES.CLAMP;
            }
        }

        const shader = isSimple ? this.simpleShader : this.shader;

        renderer._bindGLShader(shader);

        const w = tex.width;
        const h = tex.height;
        const W = ts._width;
        const H = ts._height;

        tempMat.set(lt.a * w / W,
            lt.b * w / H,
            lt.c * h / W,
            lt.d * h / H,
            lt.tx / W,
            lt.ty / H);

        // that part is the same as above:
        // tempMat.identity();
        // tempMat.scale(tex.width, tex.height);
        // tempMat.prepend(lt);
        // tempMat.scale(1.0 / ts._width, 1.0 / ts._height);

        tempMat.invert();
        if (isSimple)
        {
            tempMat.append(uv.mapCoord);
        }
        else
        {
            shader.uniforms.uMapCoord = uv.mapCoord.toArray(true);
            shader.uniforms.uClampFrame = uv.uClampFrame;
            shader.uniforms.uClampOffset = uv.uClampOffset;
        }

        shader.uniforms.uTransform = tempMat.toArray(true);

        const color = tempArray;

        core.utils.hex2rgb(ts.tint, color);
        color[3] = ts.worldAlpha;
        shader.uniforms.uColor = color;
        shader.uniforms.translationMatrix = ts.transform.worldTransform.toArray(true);

        shader.uniforms.uSampler = renderer.bindTexture(tex);

        renderer.setBlendMode(ts.blendMode);

        quad.vao.draw(this.renderer.gl.TRIANGLES, 6, 0);
    }
}

core.WebGLRenderer.registerPlugin('tilingSprite', TilingSpriteRenderer);<|MERGE_RESOLUTION|>--- conflicted
+++ resolved
@@ -1,13 +1,8 @@
 import * as core from '../../core';
 import { WRAP_MODES } from '../../core/const';
-<<<<<<< HEAD
 import { GLShader } from 'pixi-gl-core';
-
-const glslify = require('glslify'); // eslint-disable-line no-undef
-=======
 import { readFileSync } from 'fs';
 import { join } from 'path';
->>>>>>> 58ccf338
 
 const tempMat = new core.Matrix();
 const tempArray = new Float32Array(4);
@@ -40,23 +35,14 @@
     {
         const gl = this.renderer.gl;
 
-<<<<<<< HEAD
         this.shader = new GLShader(gl,
-            glslify('./tilingSprite.vert'),
-            glslify('./tilingSprite.frag'),
+            readFileSync(join(__dirname, './tilingSprite.vert'), 'utf8'),
+            readFileSync(join(__dirname, './tilingSprite.frag'), 'utf8'),
             core.PRECISION.DEFAULT);
         this.simpleShader = new GLShader(gl,
-            glslify('./tilingSprite.vert'),
-            glslify('./tilingSprite_simple.frag'),
+            readFileSync(join(__dirname, './tilingSprite.vert'), 'utf8'),
+            readFileSync(join(__dirname, './tilingSprite_simple.frag'), 'utf8'),
             core.PRECISION.DEFAULT);
-=======
-        this.shader = new core.Shader(gl,
-            readFileSync(join(__dirname, './tilingSprite.vert'), 'utf8'),
-            readFileSync(join(__dirname, './tilingSprite.frag'), 'utf8'));
-        this.simpleShader = new core.Shader(gl,
-            readFileSync(join(__dirname, './tilingSprite.vert'), 'utf8'),
-            readFileSync(join(__dirname, './tilingSprite_simple.frag'), 'utf8'));
->>>>>>> 58ccf338
 
         this.renderer.bindVao(null);
         this.quad = new core.Quad(gl, this.renderer.state.attribState);
