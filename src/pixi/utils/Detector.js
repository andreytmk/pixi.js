--- conflicted
+++ resolved
@@ -22,31 +22,20 @@
     if(!width)width = 800;
     if(!height)height = 600;
 
-<<<<<<< HEAD
-	// BORROWED from Mr Doob (mrdoob.com)
-	var webgl = ( function () { try { var canvas = document.createElement( 'canvas' ); return !! window.WebGLRenderingContext && ( canvas.getContext( 'webgl' ) || canvas.getContext( 'experimental-webgl' ) ); } catch( e ) { return false; } } )();
+    // BORROWED from Mr Doob (mrdoob.com)
+    var webgl = ( function () { try { var canvas = document.createElement( 'canvas' ); return !! window.WebGLRenderingContext && ( canvas.getContext( 'webgl' ) || canvas.getContext( 'experimental-webgl' ) ); } catch( e ) { return false; } } )();
 
-	if(webgl)
-	{
-		var ie =  (navigator.userAgent.toLowerCase().indexOf('msie') != -1);
-		 webgl = !ie;
-	}
-	
-	//console.log(webgl);
-	if( webgl )
-	{
-		return new PIXI.WebGLRenderer(width, height, view, transparent, antialias);
-	}
-=======
-    // BORROWED from Mr Doob (mrdoob.com)
-    var webgl = ( function () { try { return !! window.WebGLRenderingContext && !! document.createElement( 'canvas' ).getContext( 'experimental-webgl' ); } catch( e ) { return false; } } )();
-
+    if(webgl)
+    {
+        var ie =  (navigator.userAgent.toLowerCase().indexOf('msie') != -1);
+         webgl = !ie;
+    }
+    
     //console.log(webgl);
     if( webgl )
     {
         return new PIXI.WebGLRenderer(width, height, view, transparent, antialias);
     }
->>>>>>> 67d0c577
 
     return  new PIXI.CanvasRenderer(width, height, view, transparent);
 };
