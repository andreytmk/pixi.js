--- conflicted
+++ resolved
@@ -420,24 +420,10 @@
         this._cr =  Math.cos(this.rotation);
     }
 
-<<<<<<< HEAD
    // var localTransform = this.localTransform//.toArray();
     var parentTransform = this.parent.worldTransform;//.toArray();
     var worldTransform = this.worldTransform;//.toArray();
-=======
-    var localTransform = this.localTransform;
-    var parentTransform = this.parent.worldTransform;
-    var worldTransform = this.worldTransform;
-
-    //console.log(localTransform)
-    localTransform[0] = this._cr * this.scale.x;
-    localTransform[1] = -this._sr * this.scale.y;
-    localTransform[3] = this._sr * this.scale.x;
-    localTransform[4] = this._cr * this.scale.y;
-
-    // TODO --> do we even need a local matrix???
-
->>>>>>> be97309b
+
     var px = this.pivot.x;
     var py = this.pivot.y;
 
@@ -481,11 +467,9 @@
  */
 PIXI.DisplayObject.prototype.getLocalBounds = function()
 {
-<<<<<<< HEAD
-    //var matrixCache = this.worldTransform;
-
     return this.getBounds(PIXI.identityMatrix);///PIXI.EmptyRectangle();
 };
+
 
 /**
  * Sets the object's stage reference, the stage this object is connected to
@@ -493,11 +477,6 @@
  * @method setStageReference
  * @param stage {Stage} the stage that the object will have as its current stage reference
  */
-PIXI.DisplayObject.prototype.setStageReference = function(stage)
-=======
-    return PIXI.EmptyRectangle;
-};
-
 PIXI.DisplayObject.prototype.setStageReference = function(stage)
 {
     this.stage = stage;
@@ -534,7 +513,6 @@
 };
 
 PIXI.DisplayObject.prototype._generateCachedSprite = function()//renderSession)
->>>>>>> be97309b
 {
     this._cacheAsBitmap = false;
     var bounds = this.getLocalBounds();
@@ -558,7 +536,6 @@
     this._cacheAsBitmap = true;
 };
 
-<<<<<<< HEAD
 /**
 * Renders the object using the WebGL renderer
 *
@@ -566,7 +543,6 @@
 * @param renderSession {RenderSession} 
 * @private
 */
-=======
 PIXI.DisplayObject.prototype._destroyCachedSprite = function()
 {
     if(!this._cachedSprite)return;
@@ -579,7 +555,6 @@
 };
 
 
->>>>>>> be97309b
 PIXI.DisplayObject.prototype._renderWebGL = function(renderSession)
 {
     // OVERWRITE;
