--- conflicted
+++ resolved
@@ -17,22 +17,14 @@
  * @constructor
  * @param url {String} The url of the spine anim file to be used
  */
-<<<<<<< HEAD
-PIXI.Spine = function(url)
-{
+PIXI.Spine = function (url) {
   PIXI.DisplayObjectContainer.call(this);
 
   this.spineData = PIXI.AnimCache[url];
 
-  if(!this.spineData)
-  {
+  if (!this.spineData) {
     throw new Error("Spine data must be preloaded using PIXI.SpineLoader or PIXI.AssetLoader: " + url);
-    return;
-  }
-
-  this.count = 0;
-
-  this.sprites = [];
+  }
 
   this.skeleton = new spine.Skeleton(this.spineData);
   this.skeleton.updateWorldTransform();
@@ -40,59 +32,24 @@
   this.stateData = new spine.AnimationStateData(this.spineData);
   this.state = new spine.AnimationState(this.stateData);
 
-  // add the sprites..
-  for (var i = 0; i < this.skeleton.drawOrder.length; i++) {
-
-    var attachmentName = this.skeleton.drawOrder[i].data.attachmentName;
-
-    // kind of an assumtion here. that its a png
-    if(!PIXI.TextureCache[attachmentName])
-    {
-      attachmentName += ".png";
-    }
-
-
-    var sprite = new PIXI.Sprite(PIXI.Texture.fromFrame(attachmentName));
-    sprite.anchor.x = sprite.anchor.y = 0.5;
-    this.addChild(sprite);
-    this.sprites.push(sprite);
-  };
-}
-=======
-PIXI.Spine = function (url) {
-	PIXI.DisplayObjectContainer.call(this);
-
-	this.spineData = PIXI.AnimCache[url];
-
-	if (!this.spineData) {
-		throw new Error("Spine data must be preloaded using PIXI.SpineLoader or PIXI.AssetLoader: " + url);
-	}
-
-	this.skeleton = new spine.Skeleton(this.spineData);
-	this.skeleton.updateWorldTransform();
-
-	this.stateData = new spine.AnimationStateData(this.spineData);
-	this.state = new spine.AnimationState(this.stateData);
-
-	this.slotContainers = [];
-
-	for (var i = 0, n = this.skeleton.drawOrder.length; i < n; i++) {
-		var slot = this.skeleton.drawOrder[i];
-		var attachment = slot.attachment;
-		var slotContainer = new PIXI.DisplayObjectContainer();
-		this.slotContainers.push(slotContainer);
-		this.addChild(slotContainer);
-		if (!(attachment instanceof spine.RegionAttachment)) {
-			continue;
-		}
-		var spriteName = attachment.rendererObject.name;
-		var sprite = this.createSprite(slot, attachment.rendererObject);
-		slot.currentSprite = sprite;
-		slot.currentSpriteName = spriteName;
-		slotContainer.addChild(sprite);
-	}
-};
->>>>>>> 5794c688
+  this.slotContainers = [];
+
+  for (var i = 0, n = this.skeleton.drawOrder.length; i < n; i++) {
+    var slot = this.skeleton.drawOrder[i];
+    var attachment = slot.attachment;
+    var slotContainer = new PIXI.DisplayObjectContainer();
+    this.slotContainers.push(slotContainer);
+    this.addChild(slotContainer);
+    if (!(attachment instanceof spine.RegionAttachment)) {
+      continue;
+    }
+    var spriteName = attachment.rendererObject.name;
+    var sprite = this.createSprite(slot, attachment.rendererObject);
+    slot.currentSprite = sprite;
+    slot.currentSpriteName = spriteName;
+    slotContainer.addChild(sprite);
+  }
+};
 
 PIXI.Spine.prototype = Object.create(PIXI.DisplayObjectContainer.prototype);
 PIXI.Spine.prototype.constructor = PIXI.Spine;
@@ -103,114 +60,68 @@
  * @method updateTransform
  * @private
  */
-<<<<<<< HEAD
-PIXI.Spine.prototype.updateTransform = function()
-{
-  // TODO should make this time based really..
-  this.state.update(1/60);
+PIXI.Spine.prototype.updateTransform = function () {
+  this.lastTime = this.lastTime || Date.now();
+  var timeDelta = (Date.now() - this.lastTime) * 0.001;
+  this.lastTime = Date.now();
+  this.state.update(timeDelta);
   this.state.apply(this.skeleton);
   this.skeleton.updateWorldTransform();
 
-
-  for (var i = 0; i < this.skeleton.drawOrder.length; i++)
-  {
-    var slot = this.skeleton.drawOrder[i];
-
-    var x = slot.bone.worldX + slot.attachment.x * slot.bone.m00 + slot.attachment.y * slot.bone.m01 + slot.attachment.width * 0.5;
-    var y = slot.bone.worldY + slot.attachment.x * slot.bone.m10 + slot.attachment.y * slot.bone.m11 + slot.attachment.height * 0.5;
-    //console.log(x + ' : ' + y);
-
-
-      //console.log(slot.attachment.name)
-      if(slot.cacheName != slot.attachment.name)
-      {
-        var attachmentName = slot.attachment.name;
-
-        if(!PIXI.TextureCache[attachmentName])
-        {
-          attachmentName += ".png";
+  var drawOrder = this.skeleton.drawOrder;
+  for (var i = 0, n = drawOrder.length; i < n; i++) {
+    var slot = drawOrder[i];
+    var attachment = slot.attachment;
+    var slotContainer = this.slotContainers[i];
+    if (!(attachment instanceof spine.RegionAttachment)) {
+      slotContainer.visible = false;
+      continue;
+    }
+
+    if (attachment.rendererObject) {
+      if (!slot.currentSpriteName || slot.currentSpriteName != attachment.name) {
+        var spriteName = attachment.rendererObject.name;
+        if (slot.currentSprite !== undefined) {
+          slot.currentSprite.visible = false;
         }
-
-        this.sprites[i].setTexture(PIXI.TextureCache[attachmentName]);
-
-        slot.cacheName = slot.attachment.name;
-      }
-
-    x += -((slot.attachment.width * (slot.bone.worldScaleX + slot.attachment.scaleX - 1))>>1);
-    y += -((slot.attachment.height * (slot.bone.worldScaleY + slot.attachment.scaleY - 1))>>1);
-
-
-    this.sprites[i].position.x = x;
-    this.sprites[i].position.y = y;
-    this.sprites[i].rotation = (-(slot.bone.worldRotation + slot.attachment.rotation)) * (Math.PI/180);
+        slot.sprites = slot.sprites || {};
+        if (slot.sprites[spriteName] !== undefined) {
+          slot.sprites[spriteName].visible = true;
+        } else {
+          var sprite = this.createSprite(slot, attachment.rendererObject);
+          slotContainer.addChild(sprite);
+        }
+        slot.currentSprite = slot.sprites[spriteName];
+        slot.currentSpriteName = spriteName;
+      }
+    }
+    slotContainer.visible = true;
+
+    var bone = slot.bone;
+
+    slotContainer.position.x = bone.worldX + attachment.x * bone.m00 + attachment.y * bone.m01;
+    slotContainer.position.y = bone.worldY + attachment.x * bone.m10 + attachment.y * bone.m11;
+    slotContainer.scale.x = bone.worldScaleX;
+    slotContainer.scale.y = bone.worldScaleY;
+
+    slotContainer.rotation = -(slot.bone.worldRotation * Math.PI / 180);
   }
 
   PIXI.DisplayObjectContainer.prototype.updateTransform.call(this);
-}
-=======
-PIXI.Spine.prototype.updateTransform = function () {
-	this.lastTime = this.lastTime || Date.now();
-	var timeDelta = (Date.now() - this.lastTime) * 0.001;
-	this.lastTime = Date.now();
-	this.state.update(timeDelta);
-	this.state.apply(this.skeleton);
-	this.skeleton.updateWorldTransform();
-
-	var drawOrder = this.skeleton.drawOrder;
-	for (var i = 0, n = drawOrder.length; i < n; i++) {
-		var slot = drawOrder[i];
-		var attachment = slot.attachment;
-		var slotContainer = this.slotContainers[i];
-		if (!(attachment instanceof spine.RegionAttachment)) {
-			slotContainer.visible = false;
-			continue;
-		}
-
-		if (attachment.rendererObject) {
-			if (!slot.currentSpriteName || slot.currentSpriteName != attachment.name) {
-				var spriteName = attachment.rendererObject.name;
-				if (slot.currentSprite !== undefined) {
-					slot.currentSprite.visible = false;
-				}
-				slot.sprites = slot.sprites || {};
-				if (slot.sprites[spriteName] !== undefined) {
-					slot.sprites[spriteName].visible = true;
-				} else {
-					var sprite = this.createSprite(slot, attachment.rendererObject);
-					slotContainer.addChild(sprite);
-				}
-				slot.currentSprite = slot.sprites[spriteName];
-				slot.currentSpriteName = spriteName;
-			}
-		}
-		slotContainer.visible = true;
-
-		var bone = slot.bone;
-
-		slotContainer.position.x = bone.worldX + attachment.x * bone.m00 + attachment.y * bone.m01;
-		slotContainer.position.y = bone.worldY + attachment.x * bone.m10 + attachment.y * bone.m11;
-		slotContainer.scale.x = bone.worldScaleX;
-		slotContainer.scale.y = bone.worldScaleY;
-
-		slotContainer.rotation = -(slot.bone.worldRotation * Math.PI / 180);
-	}
-
-	PIXI.DisplayObjectContainer.prototype.updateTransform.call(this);
 };
 
 
 PIXI.Spine.prototype.createSprite = function (slot, descriptor) {
-	var name = PIXI.TextureCache[descriptor.name] ? descriptor.name : descriptor.name + ".png";
-	var sprite = new PIXI.Sprite(PIXI.Texture.fromFrame(name));
-	sprite.scale = descriptor.scale;
-	sprite.rotation = descriptor.rotation;
-	sprite.anchor.x = sprite.anchor.y = 0.5;
-
-	slot.sprites = slot.sprites || {};
-	slot.sprites[descriptor.name] = sprite;
-	return sprite;
-};
->>>>>>> 5794c688
+  var name = PIXI.TextureCache[descriptor.name] ? descriptor.name : descriptor.name + ".png";
+  var sprite = new PIXI.Sprite(PIXI.Texture.fromFrame(name));
+  sprite.scale = descriptor.scale;
+  sprite.rotation = descriptor.rotation;
+  sprite.anchor.x = sprite.anchor.y = 0.5;
+
+  slot.sprites = slot.sprites || {};
+  slot.sprites[descriptor.name] = sprite;
+  return sprite;
+};
 
 /*
  * Awesome JS run time provided by EsotericSoftware
@@ -307,7 +218,6 @@
   this.setToSetupPose();
 };
 spine.Slot.prototype = {
-<<<<<<< HEAD
   r: 1, g: 1, b: 1, a: 1,
   _attachmentTime: 0,
   attachment: null,
@@ -336,36 +246,6 @@
       }
     }
   }
-=======
-	r: 1, g: 1, b: 1, a: 1,
-	_attachmentTime: 0,
-	attachment: null,
-	setAttachment: function (attachment) {
-		this.attachment = attachment;
-		this._attachmentTime = this.skeleton.time;
-	},
-	setAttachmentTime: function (time) {
-		this._attachmentTime = this.skeleton.time - time;
-	},
-	getAttachmentTime: function () {
-		return this.skeleton.time - this._attachmentTime;
-	},
-	setToSetupPose: function () {
-		var data = this.data;
-		this.r = data.r;
-		this.g = data.g;
-		this.b = data.b;
-		this.a = data.a;
-
-		var slotDatas = this.skeleton.data.slots;
-		for (var i = 0, n = slotDatas.length; i < n; i++) {
-			if (slotDatas[i] == data) {
-				this.setAttachment(!data.attachmentName ? null : this.skeleton.getAttachmentBySlotIndex(i, data.attachmentName));
-				break;
-			}
-		}
-	}
->>>>>>> 5794c688
 };
 
 spine.Skin = function (name) {
@@ -559,7 +439,6 @@
   this.frames.length = frameCount * 3;
 };
 spine.TranslateTimeline.prototype = {
-<<<<<<< HEAD
   boneIndex: 0,
   getFrameCount: function () {
     return this.frames.length / 3;
@@ -589,44 +468,10 @@
     var frameTime = frames[frameIndex];
     var percent = 1 - (time - frameTime) / (frames[frameIndex + -3/*LAST_FRAME_TIME*/] - frameTime);
     percent = this.curves.getCurvePercent(frameIndex / 3 - 1, percent);
+
     bone.x += (bone.data.x + lastFrameX + (frames[frameIndex + 1/*FRAME_X*/] - lastFrameX) * percent - bone.x) * alpha;
     bone.y += (bone.data.y + lastFrameY + (frames[frameIndex + 2/*FRAME_Y*/] - lastFrameY) * percent - bone.y) * alpha;
   }
-=======
-	boneIndex: 0,
-	getFrameCount: function () {
-		return this.frames.length / 3;
-	},
-	setFrame: function (frameIndex, time, x, y) {
-		frameIndex *= 3;
-		this.frames[frameIndex] = time;
-		this.frames[frameIndex + 1] = x;
-		this.frames[frameIndex + 2] = y;
-	},
-	apply: function (skeleton, time, alpha) {
-		var frames = this.frames;
-		if (time < frames[0]) return; // Time is before first frame.
-
-		var bone = skeleton.bones[this.boneIndex];
-
-		if (time >= frames[frames.length - 3]) { // Time is after last frame.
-			bone.x += (bone.data.x + frames[frames.length - 2] - bone.x) * alpha;
-			bone.y += (bone.data.y + frames[frames.length - 1] - bone.y) * alpha;
-			return;
-		}
-
-		// Interpolate between the last frame and the current frame.
-		var frameIndex = spine.binarySearch(frames, time, 3);
-		var lastFrameX = frames[frameIndex - 2];
-		var lastFrameY = frames[frameIndex - 1];
-		var frameTime = frames[frameIndex];
-		var percent = 1 - (time - frameTime) / (frames[frameIndex + -3/*LAST_FRAME_TIME*/] - frameTime);
-		percent = this.curves.getCurvePercent(frameIndex / 3 - 1, percent);
-
-		bone.x += (bone.data.x + lastFrameX + (frames[frameIndex + 1/*FRAME_X*/] - lastFrameX) * percent - bone.x) * alpha;
-		bone.y += (bone.data.y + lastFrameY + (frames[frameIndex + 2/*FRAME_Y*/] - lastFrameY) * percent - bone.y) * alpha;
-	}
->>>>>>> 5794c688
 };
 
 spine.ScaleTimeline = function (frameCount) {
@@ -635,7 +480,6 @@
   this.frames.length = frameCount * 3;
 };
 spine.ScaleTimeline.prototype = {
-<<<<<<< HEAD
   boneIndex: 0,
   getFrameCount: function () {
     return this.frames.length / 3;
@@ -655,8 +499,6 @@
     if (time >= frames[frames.length - 3]) { // Time is after last frame.
       bone.scaleX += (bone.data.scaleX - 1 + frames[frames.length - 2] - bone.scaleX) * alpha;
       bone.scaleY += (bone.data.scaleY - 1 + frames[frames.length - 1] - bone.scaleY) * alpha;
-
-
       return;
     }
 
@@ -671,41 +513,6 @@
     bone.scaleX += (bone.data.scaleX - 1 + lastFrameX + (frames[frameIndex + 1/*FRAME_X*/] - lastFrameX) * percent - bone.scaleX) * alpha;
     bone.scaleY += (bone.data.scaleY - 1 + lastFrameY + (frames[frameIndex + 2/*FRAME_Y*/] - lastFrameY) * percent - bone.scaleY) * alpha;
   }
-=======
-	boneIndex: 0,
-	getFrameCount: function () {
-		return this.frames.length / 3;
-	},
-	setFrame: function (frameIndex, time, x, y) {
-		frameIndex *= 3;
-		this.frames[frameIndex] = time;
-		this.frames[frameIndex + 1] = x;
-		this.frames[frameIndex + 2] = y;
-	},
-	apply: function (skeleton, time, alpha) {
-		var frames = this.frames;
-		if (time < frames[0]) return; // Time is before first frame.
-
-		var bone = skeleton.bones[this.boneIndex];
-
-		if (time >= frames[frames.length - 3]) { // Time is after last frame.
-			bone.scaleX += (bone.data.scaleX - 1 + frames[frames.length - 2] - bone.scaleX) * alpha;
-			bone.scaleY += (bone.data.scaleY - 1 + frames[frames.length - 1] - bone.scaleY) * alpha;
-			return;
-		}
-
-		// Interpolate between the last frame and the current frame.
-		var frameIndex = spine.binarySearch(frames, time, 3);
-		var lastFrameX = frames[frameIndex - 2];
-		var lastFrameY = frames[frameIndex - 1];
-		var frameTime = frames[frameIndex];
-		var percent = 1 - (time - frameTime) / (frames[frameIndex + -3/*LAST_FRAME_TIME*/] - frameTime);
-		percent = this.curves.getCurvePercent(frameIndex / 3 - 1, percent);
-
-		bone.scaleX += (bone.data.scaleX - 1 + lastFrameX + (frames[frameIndex + 1/*FRAME_X*/] - lastFrameX) * percent - bone.scaleX) * alpha;
-		bone.scaleY += (bone.data.scaleY - 1 + lastFrameY + (frames[frameIndex + 2/*FRAME_Y*/] - lastFrameY) * percent - bone.scaleY) * alpha;
-	}
->>>>>>> 5794c688
 };
 
 spine.ColorTimeline = function (frameCount) {
@@ -714,7 +521,6 @@
   this.frames.length = frameCount * 5;
 };
 spine.ColorTimeline.prototype = {
-<<<<<<< HEAD
   slotIndex: 0,
   getFrameCount: function () {
     return this.frames.length / 2;
@@ -730,6 +536,7 @@
   apply: function (skeleton, time, alpha) {
     var frames = this.frames;
     if (time < frames[0]) return; // Time is before first frame.
+
     var slot = skeleton.slots[this.slotIndex];
 
     if (time >= frames[frames.length - 5]) { // Time is after last frame.
@@ -767,61 +574,6 @@
       slot.a = a;
     }
   }
-=======
-	slotIndex: 0,
-	getFrameCount: function () {
-		return this.frames.length / 2;
-	},
-	setFrame: function (frameIndex, time, x, y) {
-		frameIndex *= 5;
-		this.frames[frameIndex] = time;
-		this.frames[frameIndex + 1] = r;
-		this.frames[frameIndex + 2] = g;
-		this.frames[frameIndex + 3] = b;
-		this.frames[frameIndex + 4] = a;
-	},
-	apply: function (skeleton, time, alpha) {
-		var frames = this.frames;
-		if (time < frames[0]) return; // Time is before first frame.
-
-		var slot = skeleton.slots[this.slotIndex];
-
-		if (time >= frames[frames.length - 5]) { // Time is after last frame.
-			var i = frames.length - 1;
-			slot.r = frames[i - 3];
-			slot.g = frames[i - 2];
-			slot.b = frames[i - 1];
-			slot.a = frames[i];
-			return;
-		}
-
-		// Interpolate between the last frame and the current frame.
-		var frameIndex = spine.binarySearch(frames, time, 5);
-		var lastFrameR = frames[frameIndex - 4];
-		var lastFrameG = frames[frameIndex - 3];
-		var lastFrameB = frames[frameIndex - 2];
-		var lastFrameA = frames[frameIndex - 1];
-		var frameTime = frames[frameIndex];
-		var percent = 1 - (time - frameTime) / (frames[frameIndex - 5/*LAST_FRAME_TIME*/] - frameTime);
-		percent = this.curves.getCurvePercent(frameIndex / 5 - 1, percent);
-
-		var r = lastFrameR + (frames[frameIndex + 1/*FRAME_R*/] - lastFrameR) * percent;
-		var g = lastFrameG + (frames[frameIndex + 2/*FRAME_G*/] - lastFrameG) * percent;
-		var b = lastFrameB + (frames[frameIndex + 3/*FRAME_B*/] - lastFrameB) * percent;
-		var a = lastFrameA + (frames[frameIndex + 4/*FRAME_A*/] - lastFrameA) * percent;
-		if (alpha < 1) {
-			slot.r += (r - slot.r) * alpha;
-			slot.g += (g - slot.g) * alpha;
-			slot.b += (b - slot.b) * alpha;
-			slot.a += (a - slot.a) * alpha;
-		} else {
-			slot.r = r;
-			slot.g = g;
-			slot.b = b;
-			slot.a = a;
-		}
-	}
->>>>>>> 5794c688
 };
 
 spine.AttachmentTimeline = function (frameCount) {
@@ -832,10 +584,9 @@
   this.attachmentNames.length = frameCount;
 };
 spine.AttachmentTimeline.prototype = {
-<<<<<<< HEAD
   slotIndex: 0,
   getFrameCount: function () {
-    return this.frames.length / 2;
+            return this.frames.length;
   },
   setFrame: function (frameIndex, time, attachmentName) {
     this.frames[frameIndex] = time;
@@ -852,36 +603,8 @@
       frameIndex = spine.binarySearch(frames, time, 1) - 1;
 
     var attachmentName = this.attachmentNames[frameIndex];
-    //console.log(skeleton.slots[this.slotIndex])
-
-    // change the name!
-  //  skeleton.slots[this.slotIndex].attachmentName = attachmentName;
-
     skeleton.slots[this.slotIndex].setAttachment(!attachmentName ? null : skeleton.getAttachmentBySlotIndex(this.slotIndex, attachmentName));
   }
-=======
-	slotIndex: 0,
-	getFrameCount: function () {
-            return this.frames.length;
-	},
-	setFrame: function (frameIndex, time, attachmentName) {
-		this.frames[frameIndex] = time;
-		this.attachmentNames[frameIndex] = attachmentName;
-	},
-	apply: function (skeleton, time, alpha) {
-		var frames = this.frames;
-		if (time < frames[0]) return; // Time is before first frame.
-
-		var frameIndex;
-		if (time >= frames[frames.length - 1]) // Time is after last frame.
-			frameIndex = frames.length - 1;
-		else
-			frameIndex = spine.binarySearch(frames, time, 1) - 1;
-
-		var attachmentName = this.attachmentNames[frameIndex];
-		skeleton.slots[this.slotIndex].setAttachment(!attachmentName ? null : skeleton.getAttachmentBySlotIndex(this.slotIndex, attachmentName));
-	}
->>>>>>> 5794c688
 };
 
 spine.SkeletonData = function () {
@@ -958,7 +681,6 @@
   }
 };
 spine.Skeleton.prototype = {
-<<<<<<< HEAD
   x: 0, y: 0,
   skin: null,
   r: 1, g: 1, b: 1, a: 1,
@@ -1052,11 +774,9 @@
       if (slot.data.name == slotName) {
         var attachment = null;
         if (attachmentName) {
-
           attachment = this.getAttachment(i, attachmentName);
           if (attachment == null) throw "Attachment not found: " + attachmentName + ", for slot: " + slotName;
         }
-
         slot.setAttachment(attachment);
         return;
       }
@@ -1066,113 +786,6 @@
   update: function (delta) {
     time += delta;
   }
-=======
-	x: 0, y: 0,
-	skin: null,
-	r: 1, g: 1, b: 1, a: 1,
-	time: 0,
-	flipX: false, flipY: false,
-	/** Updates the world transform for each bone. */
-	updateWorldTransform: function () {
-		var flipX = this.flipX;
-		var flipY = this.flipY;
-		var bones = this.bones;
-		for (var i = 0, n = bones.length; i < n; i++)
-			bones[i].updateWorldTransform(flipX, flipY);
-	},
-	/** Sets the bones and slots to their setup pose values. */
-	setToSetupPose: function () {
-		this.setBonesToSetupPose();
-		this.setSlotsToSetupPose();
-	},
-	setBonesToSetupPose: function () {
-		var bones = this.bones;
-		for (var i = 0, n = bones.length; i < n; i++)
-			bones[i].setToSetupPose();
-	},
-	setSlotsToSetupPose: function () {
-		var slots = this.slots;
-		for (var i = 0, n = slots.length; i < n; i++)
-			slots[i].setToSetupPose(i);
-	},
-	/** @return May return null. */
-	getRootBone: function () {
-		return this.bones.length == 0 ? null : this.bones[0];
-	},
-	/** @return May be null. */
-	findBone: function (boneName) {
-		var bones = this.bones;
-		for (var i = 0, n = bones.length; i < n; i++)
-			if (bones[i].data.name == boneName) return bones[i];
-		return null;
-	},
-	/** @return -1 if the bone was not found. */
-	findBoneIndex: function (boneName) {
-		var bones = this.bones;
-		for (var i = 0, n = bones.length; i < n; i++)
-			if (bones[i].data.name == boneName) return i;
-		return -1;
-	},
-	/** @return May be null. */
-	findSlot: function (slotName) {
-		var slots = this.slots;
-		for (var i = 0, n = slots.length; i < n; i++)
-			if (slots[i].data.name == slotName) return slots[i];
-		return null;
-	},
-	/** @return -1 if the bone was not found. */
-	findSlotIndex: function (slotName) {
-		var slots = this.slots;
-		for (var i = 0, n = slots.length; i < n; i++)
-			if (slots[i].data.name == slotName) return i;
-		return -1;
-	},
-	setSkinByName: function (skinName) {
-		var skin = this.data.findSkin(skinName);
-		if (!skin) throw "Skin not found: " + skinName;
-		this.setSkin(skin);
-	},
-	/** Sets the skin used to look up attachments not found in the {@link SkeletonData#getDefaultSkin() default skin}. Attachments
-	 * from the new skin are attached if the corresponding attachment from the old skin was attached.
-	 * @param newSkin May be null. */
-	setSkin: function (newSkin) {
-		if (this.skin && newSkin) newSkin._attachAll(this, this.skin);
-		this.skin = newSkin;
-	},
-	/** @return May be null. */
-	getAttachmentBySlotName: function (slotName, attachmentName) {
-		return this.getAttachmentBySlotIndex(this.data.findSlotIndex(slotName), attachmentName);
-	},
-	/** @return May be null. */
-	getAttachmentBySlotIndex: function (slotIndex, attachmentName) {
-		if (this.skin) {
-			var attachment = this.skin.getAttachment(slotIndex, attachmentName);
-			if (attachment) return attachment;
-		}
-		if (this.data.defaultSkin) return this.data.defaultSkin.getAttachment(slotIndex, attachmentName);
-		return null;
-	},
-	/** @param attachmentName May be null. */
-	setAttachment: function (slotName, attachmentName) {
-		var slots = this.slots;
-		for (var i = 0, n = slots.size; i < n; i++) {
-			var slot = slots[i];
-			if (slot.data.name == slotName) {
-				var attachment = null;
-				if (attachmentName) {
-					attachment = this.getAttachment(i, attachmentName);
-					if (attachment == null) throw "Attachment not found: " + attachmentName + ", for slot: " + slotName;
-				}
-				slot.setAttachment(attachment);
-				return;
-			}
-		}
-		throw "Slot not found: " + slotName;
-	},
-	update: function (delta) {
-		time += delta;
-	}
->>>>>>> 5794c688
 };
 
 spine.AttachmentType = {
@@ -1186,7 +799,6 @@
   this.uvs.length = 8;
 };
 spine.RegionAttachment.prototype = {
-<<<<<<< HEAD
   x: 0, y: 0,
   rotation: 0,
   scaleX: 1, scaleY: 1,
@@ -1246,7 +858,6 @@
     offset[7/*Y4*/] = localYCos + localX2Sin;
   },
   computeVertices: function (x, y, bone, vertices) {
-
     x += bone.worldX;
     y += bone.worldY;
     var m00 = bone.m00;
@@ -1263,83 +874,6 @@
     vertices[6/*X4*/] = offset[6/*X4*/] * m00 + offset[7/*Y4*/] * m01 + x;
     vertices[7/*Y4*/] = offset[6/*X4*/] * m10 + offset[7/*Y4*/] * m11 + y;
   }
-=======
-	x: 0, y: 0,
-	rotation: 0,
-	scaleX: 1, scaleY: 1,
-	width: 0, height: 0,
-	rendererObject: null,
-	regionOffsetX: 0, regionOffsetY: 0,
-	regionWidth: 0, regionHeight: 0,
-	regionOriginalWidth: 0, regionOriginalHeight: 0,
-	setUVs: function (u, v, u2, v2, rotate) {
-		var uvs = this.uvs;
-		if (rotate) {
-			uvs[2/*X2*/] = u;
-			uvs[3/*Y2*/] = v2;
-			uvs[4/*X3*/] = u;
-			uvs[5/*Y3*/] = v;
-			uvs[6/*X4*/] = u2;
-			uvs[7/*Y4*/] = v;
-			uvs[0/*X1*/] = u2;
-			uvs[1/*Y1*/] = v2;
-		} else {
-			uvs[0/*X1*/] = u;
-			uvs[1/*Y1*/] = v2;
-			uvs[2/*X2*/] = u;
-			uvs[3/*Y2*/] = v;
-			uvs[4/*X3*/] = u2;
-			uvs[5/*Y3*/] = v;
-			uvs[6/*X4*/] = u2;
-			uvs[7/*Y4*/] = v2;
-		}
-	},
-	updateOffset: function () {
-		var regionScaleX = this.width / this.regionOriginalWidth * this.scaleX;
-		var regionScaleY = this.height / this.regionOriginalHeight * this.scaleY;
-		var localX = -this.width / 2 * this.scaleX + this.regionOffsetX * regionScaleX;
-		var localY = -this.height / 2 * this.scaleY + this.regionOffsetY * regionScaleY;
-		var localX2 = localX + this.regionWidth * regionScaleX;
-		var localY2 = localY + this.regionHeight * regionScaleY;
-		var radians = this.rotation * Math.PI / 180;
-		var cos = Math.cos(radians);
-		var sin = Math.sin(radians);
-		var localXCos = localX * cos + this.x;
-		var localXSin = localX * sin;
-		var localYCos = localY * cos + this.y;
-		var localYSin = localY * sin;
-		var localX2Cos = localX2 * cos + this.x;
-		var localX2Sin = localX2 * sin;
-		var localY2Cos = localY2 * cos + this.y;
-		var localY2Sin = localY2 * sin;
-		var offset = this.offset;
-		offset[0/*X1*/] = localXCos - localYSin;
-		offset[1/*Y1*/] = localYCos + localXSin;
-		offset[2/*X2*/] = localXCos - localY2Sin;
-		offset[3/*Y2*/] = localY2Cos + localXSin;
-		offset[4/*X3*/] = localX2Cos - localY2Sin;
-		offset[5/*Y3*/] = localY2Cos + localX2Sin;
-		offset[6/*X4*/] = localX2Cos - localYSin;
-		offset[7/*Y4*/] = localYCos + localX2Sin;
-	},
-	computeVertices: function (x, y, bone, vertices) {
-		x += bone.worldX;
-		y += bone.worldY;
-		var m00 = bone.m00;
-		var m01 = bone.m01;
-		var m10 = bone.m10;
-		var m11 = bone.m11;
-		var offset = this.offset;
-		vertices[0/*X1*/] = offset[0/*X1*/] * m00 + offset[1/*Y1*/] * m01 + x;
-		vertices[1/*Y1*/] = offset[0/*X1*/] * m10 + offset[1/*Y1*/] * m11 + y;
-		vertices[2/*X2*/] = offset[2/*X2*/] * m00 + offset[3/*Y2*/] * m01 + x;
-		vertices[3/*Y2*/] = offset[2/*X2*/] * m10 + offset[3/*Y2*/] * m11 + y;
-		vertices[4/*X3*/] = offset[4/*X3*/] * m00 + offset[5/*X3*/] * m01 + x;
-		vertices[5/*X3*/] = offset[4/*X3*/] * m10 + offset[5/*X3*/] * m11 + y;
-		vertices[6/*X4*/] = offset[6/*X4*/] * m00 + offset[7/*Y4*/] * m01 + x;
-		vertices[7/*Y4*/] = offset[6/*X4*/] * m10 + offset[7/*Y4*/] * m11 + y;
-	}
->>>>>>> 5794c688
 }
 
 spine.AnimationStateData = function (skeletonData) {
@@ -1347,7 +881,7 @@
   this.animationToMixTime = {};
 };
 spine.AnimationStateData.prototype = {
-<<<<<<< HEAD
+        defaultMix: 0,
   setMixByName: function (fromName, toName, duration) {
     var from = this.skeletonData.findAnimation(fromName);
     if (!from) throw "Animation not found: " + fromName;
@@ -1360,25 +894,8 @@
   },
   getMix: function (from, to) {
     var time = this.animationToMixTime[from.name + ":" + to.name];
-    return time ? time : 0;
-  }
-=======
-        defaultMix: 0,
-	setMixByName: function (fromName, toName, duration) {
-		var from = this.skeletonData.findAnimation(fromName);
-		if (!from) throw "Animation not found: " + fromName;
-		var to = this.skeletonData.findAnimation(toName);
-		if (!to) throw "Animation not found: " + toName;
-		this.setMix(from, to, duration);
-	},
-	setMix: function (from, to, duration) {
-		this.animationToMixTime[from.name + ":" + to.name] = duration;
-	},
-	getMix: function (from, to) {
-		var time = this.animationToMixTime[from.name + ":" + to.name];
             return time ? time : this.defaultMix;
-	}
->>>>>>> 5794c688
+  }
 };
 
 spine.AnimationState = function (stateData) {
@@ -1386,7 +903,6 @@
   this.queue = [];
 };
 spine.AnimationState.prototype = {
-<<<<<<< HEAD
   current: null,
   previous: null,
   currentTime: 0,
@@ -1481,109 +997,12 @@
   isComplete: function () {
     return !this.current || this.currentTime >= this.current.duration;
   }
-=======
-	current: null,
-	previous: null,
-	currentTime: 0,
-	previousTime: 0,
-	currentLoop: false,
-	previousLoop: false,
-	mixTime: 0,
-	mixDuration: 0,
-	update: function (delta) {
-		this.currentTime += delta;
-		this.previousTime += delta;
-		this.mixTime += delta;
-
-		if (this.queue.length > 0) {
-			var entry = this.queue[0];
-			if (this.currentTime >= entry.delay) {
-				this._setAnimation(entry.animation, entry.loop);
-				this.queue.shift();
-			}
-		}
-	},
-	apply: function (skeleton) {
-		if (!this.current) return;
-		if (this.previous) {
-			this.previous.apply(skeleton, this.previousTime, this.previousLoop);
-			var alpha = this.mixTime / this.mixDuration;
-			if (alpha >= 1) {
-				alpha = 1;
-				this.previous = null;
-			}
-			this.current.mix(skeleton, this.currentTime, this.currentLoop, alpha);
-		} else
-			this.current.apply(skeleton, this.currentTime, this.currentLoop);
-	},
-	clearAnimation: function () {
-		this.previous = null;
-		this.current = null;
-		this.queue.length = 0;
-	},
-	_setAnimation: function (animation, loop) {
-		this.previous = null;
-		if (animation && this.current) {
-			this.mixDuration = this.data.getMix(this.current, animation);
-			if (this.mixDuration > 0) {
-				this.mixTime = 0;
-				this.previous = this.current;
-				this.previousTime = this.currentTime;
-				this.previousLoop = this.currentLoop;
-			}
-		}
-		this.current = animation;
-		this.currentLoop = loop;
-		this.currentTime = 0;
-	},
-	/** @see #setAnimation(Animation, Boolean) */
-	setAnimationByName: function (animationName, loop) {
-		var animation = this.data.skeletonData.findAnimation(animationName);
-		if (!animation) throw "Animation not found: " + animationName;
-		this.setAnimation(animation, loop);
-	},
-	/** Set the current animation. Any queued animations are cleared and the current animation time is set to 0.
-	 * @param animation May be null. */
-	setAnimation: function (animation, loop) {
-		this.queue.length = 0;
-		this._setAnimation(animation, loop);
-	},
-	/** @see #addAnimation(Animation, Boolean, Number) */
-	addAnimationByName: function (animationName, loop, delay) {
-		var animation = this.data.skeletonData.findAnimation(animationName);
-		if (!animation) throw "Animation not found: " + animationName;
-		this.addAnimation(animation, loop, delay);
-	},
-	/** Adds an animation to be played delay seconds after the current or last queued animation.
-	 * @param delay May be <= 0 to use duration of previous animation minus any mix duration plus the negative delay. */
-	addAnimation: function (animation, loop, delay) {
-		var entry = {};
-		entry.animation = animation;
-		entry.loop = loop;
-
-		if (!delay || delay <= 0) {
-			var previousAnimation = this.queue.length == 0 ? this.current : this.queue[this.queue.length - 1].animation;
-			if (previousAnimation != null)
-				delay = previousAnimation.duration - this.data.getMix(previousAnimation, animation) + (delay || 0);
-			else
-				delay = 0;
-		}
-		entry.delay = delay;
-
-		this.queue.push(entry);
-	},
-	/** Returns true if no animation is set or if the current time is greater than the animation duration, regardless of looping. */
-	isComplete: function () {
-		return !this.current || this.currentTime >= this.current.duration;
-	}
->>>>>>> 5794c688
 };
 
 spine.SkeletonJson = function (attachmentLoader) {
   this.attachmentLoader = attachmentLoader;
 };
 spine.SkeletonJson.prototype = {
-<<<<<<< HEAD
   scale: 1,
   readSkeletonData: function (root) {
     var skeletonData = new spine.SkeletonData();
@@ -1662,15 +1081,8 @@
 
     var type = spine.AttachmentType[map["type"] || "region"];
 
-    // @ekelokorpi
-    // var attachment = this.attachmentLoader.newAttachment(skin, type, name);
-    var attachment = new spine.RegionAttachment();
-
-    // @Doormat23
-    // add the name of the attachment
-    attachment.name = name;
-
     if (type == spine.AttachmentType.region) {
+      var attachment = new spine.RegionAttachment();
       attachment.x = (map["x"] || 0) * this.scale;
       attachment.y = (map["y"] || 0) * this.scale;
       attachment.scaleX = map["scaleX"] || 1;
@@ -1679,10 +1091,19 @@
       attachment.width = (map["width"] || 32) * this.scale;
       attachment.height = (map["height"] || 32) * this.scale;
       attachment.updateOffset();
-    }
-
-    return attachment;
-  },
+
+      attachment.rendererObject = {};
+      attachment.rendererObject.name = name;
+      attachment.rendererObject.scale = {};
+      attachment.rendererObject.scale.x = attachment.scaleX;
+      attachment.rendererObject.scale.y = attachment.scaleY;
+      attachment.rendererObject.rotation = -attachment.rotation * Math.PI / 180;
+      return attachment;
+    }
+
+            throw "Unknown attachment type: " + type;
+  },
+
   readAnimation: function (name, map, skeletonData) {
     var timelines = [];
     var duration = 0;
@@ -1776,218 +1197,14 @@
             timeline.setFrame(frameIndex++, valueMap["time"], valueMap["name"]);
           }
           timelines.push(timeline);
-          // PIXI FIX
-          duration = Math.max(duration, timeline.frames[Math.floor(timeline.getFrameCount()) - 1]);
+                        duration = Math.max(duration, timeline.frames[timeline.getFrameCount() - 1]);
+
         } else
           throw "Invalid timeline type for a slot: " + timelineName + " (" + slotName + ")";
       }
     }
     skeletonData.animations.push(new spine.Animation(name, timelines, duration));
   }
-=======
-	scale: 1,
-	readSkeletonData: function (root) {
-		var skeletonData = new spine.SkeletonData();
-
-		// Bones.
-		var bones = root["bones"];
-		for (var i = 0, n = bones.length; i < n; i++) {
-			var boneMap = bones[i];
-			var parent = null;
-			if (boneMap["parent"]) {
-				parent = skeletonData.findBone(boneMap["parent"]);
-				if (!parent) throw "Parent bone not found: " + boneMap["parent"];
-			}
-			var boneData = new spine.BoneData(boneMap["name"], parent);
-			boneData.length = (boneMap["length"] || 0) * this.scale;
-			boneData.x = (boneMap["x"] || 0) * this.scale;
-			boneData.y = (boneMap["y"] || 0) * this.scale;
-			boneData.rotation = (boneMap["rotation"] || 0);
-			boneData.scaleX = boneMap["scaleX"] || 1;
-			boneData.scaleY = boneMap["scaleY"] || 1;
-			skeletonData.bones.push(boneData);
-		}
-
-		// Slots.
-		var slots = root["slots"];
-		for (var i = 0, n = slots.length; i < n; i++) {
-			var slotMap = slots[i];
-			var boneData = skeletonData.findBone(slotMap["bone"]);
-			if (!boneData) throw "Slot bone not found: " + slotMap["bone"];
-			var slotData = new spine.SlotData(slotMap["name"], boneData);
-
-			var color = slotMap["color"];
-			if (color) {
-				slotData.r = spine.SkeletonJson.toColor(color, 0);
-				slotData.g = spine.SkeletonJson.toColor(color, 1);
-				slotData.b = spine.SkeletonJson.toColor(color, 2);
-				slotData.a = spine.SkeletonJson.toColor(color, 3);
-			}
-
-			slotData.attachmentName = slotMap["attachment"];
-
-			skeletonData.slots.push(slotData);
-		}
-
-		// Skins.
-		var skins = root["skins"];
-		for (var skinName in skins) {
-			if (!skins.hasOwnProperty(skinName)) continue;
-			var skinMap = skins[skinName];
-			var skin = new spine.Skin(skinName);
-			for (var slotName in skinMap) {
-				if (!skinMap.hasOwnProperty(slotName)) continue;
-				var slotIndex = skeletonData.findSlotIndex(slotName);
-				var slotEntry = skinMap[slotName];
-				for (var attachmentName in slotEntry) {
-					if (!slotEntry.hasOwnProperty(attachmentName)) continue;
-					var attachment = this.readAttachment(skin, attachmentName, slotEntry[attachmentName]);
-					if (attachment != null) skin.addAttachment(slotIndex, attachmentName, attachment);
-				}
-			}
-			skeletonData.skins.push(skin);
-			if (skin.name == "default") skeletonData.defaultSkin = skin;
-		}
-
-		// Animations.
-		var animations = root["animations"];
-		for (var animationName in animations) {
-			if (!animations.hasOwnProperty(animationName)) continue;
-			this.readAnimation(animationName, animations[animationName], skeletonData);
-		}
-
-		return skeletonData;
-	},
-	readAttachment: function (skin, name, map) {
-		name = map["name"] || name;
-
-		var type = spine.AttachmentType[map["type"] || "region"];
-
-		if (type == spine.AttachmentType.region) {
-			var attachment = new spine.RegionAttachment();
-			attachment.x = (map["x"] || 0) * this.scale;
-			attachment.y = (map["y"] || 0) * this.scale;
-			attachment.scaleX = map["scaleX"] || 1;
-			attachment.scaleY = map["scaleY"] || 1;
-			attachment.rotation = map["rotation"] || 0;
-			attachment.width = (map["width"] || 32) * this.scale;
-			attachment.height = (map["height"] || 32) * this.scale;
-			attachment.updateOffset();
-
-			attachment.rendererObject = {};
-			attachment.rendererObject.name = name;
-			attachment.rendererObject.scale = {};
-			attachment.rendererObject.scale.x = attachment.scaleX;
-			attachment.rendererObject.scale.y = attachment.scaleY;
-			attachment.rendererObject.rotation = -attachment.rotation * Math.PI / 180;
-			return attachment;
-		}
-
-            throw "Unknown attachment type: " + type;
-	},
-
-	readAnimation: function (name, map, skeletonData) {
-		var timelines = [];
-		var duration = 0;
-
-		var bones = map["bones"];
-		for (var boneName in bones) {
-			if (!bones.hasOwnProperty(boneName)) continue;
-			var boneIndex = skeletonData.findBoneIndex(boneName);
-			if (boneIndex == -1) throw "Bone not found: " + boneName;
-			var boneMap = bones[boneName];
-
-			for (var timelineName in boneMap) {
-				if (!boneMap.hasOwnProperty(timelineName)) continue;
-				var values = boneMap[timelineName];
-				if (timelineName == "rotate") {
-					var timeline = new spine.RotateTimeline(values.length);
-					timeline.boneIndex = boneIndex;
-
-					var frameIndex = 0;
-					for (var i = 0, n = values.length; i < n; i++) {
-						var valueMap = values[i];
-						timeline.setFrame(frameIndex, valueMap["time"], valueMap["angle"]);
-						spine.SkeletonJson.readCurve(timeline, frameIndex, valueMap);
-						frameIndex++;
-					}
-					timelines.push(timeline);
-					duration = Math.max(duration, timeline.frames[timeline.getFrameCount() * 2 - 2]);
-
-				} else if (timelineName == "translate" || timelineName == "scale") {
-					var timeline;
-					var timelineScale = 1;
-					if (timelineName == "scale")
-						timeline = new spine.ScaleTimeline(values.length);
-					else {
-						timeline = new spine.TranslateTimeline(values.length);
-						timelineScale = this.scale;
-					}
-					timeline.boneIndex = boneIndex;
-
-					var frameIndex = 0;
-					for (var i = 0, n = values.length; i < n; i++) {
-						var valueMap = values[i];
-						var x = (valueMap["x"] || 0) * timelineScale;
-						var y = (valueMap["y"] || 0) * timelineScale;
-						timeline.setFrame(frameIndex, valueMap["time"], x, y);
-						spine.SkeletonJson.readCurve(timeline, frameIndex, valueMap);
-						frameIndex++;
-					}
-					timelines.push(timeline);
-					duration = Math.max(duration, timeline.frames[timeline.getFrameCount() * 3 - 3]);
-
-				} else
-					throw "Invalid timeline type for a bone: " + timelineName + " (" + boneName + ")";
-			}
-		}
-		var slots = map["slots"];
-		for (var slotName in slots) {
-			if (!slots.hasOwnProperty(slotName)) continue;
-			var slotMap = slots[slotName];
-			var slotIndex = skeletonData.findSlotIndex(slotName);
-
-			for (var timelineName in slotMap) {
-				if (!slotMap.hasOwnProperty(timelineName)) continue;
-				var values = slotMap[timelineName];
-				if (timelineName == "color") {
-					var timeline = new spine.ColorTimeline(values.length);
-					timeline.slotIndex = slotIndex;
-
-					var frameIndex = 0;
-					for (var i = 0, n = values.length; i < n; i++) {
-						var valueMap = values[i];
-						var color = valueMap["color"];
-						var r = spine.SkeletonJson.toColor(color, 0);
-						var g = spine.SkeletonJson.toColor(color, 1);
-						var b = spine.SkeletonJson.toColor(color, 2);
-						var a = spine.SkeletonJson.toColor(color, 3);
-						timeline.setFrame(frameIndex, valueMap["time"], r, g, b, a);
-						spine.SkeletonJson.readCurve(timeline, frameIndex, valueMap);
-						frameIndex++;
-					}
-					timelines.push(timeline);
-					duration = Math.max(duration, timeline.frames[timeline.getFrameCount() * 5 - 5]);
-
-				} else if (timelineName == "attachment") {
-					var timeline = new spine.AttachmentTimeline(values.length);
-					timeline.slotIndex = slotIndex;
-
-					var frameIndex = 0;
-					for (var i = 0, n = values.length; i < n; i++) {
-						var valueMap = values[i];
-						timeline.setFrame(frameIndex++, valueMap["time"], valueMap["name"]);
-					}
-					timelines.push(timeline);
-                        duration = Math.max(duration, timeline.frames[timeline.getFrameCount() - 1]);
-
-				} else
-					throw "Invalid timeline type for a slot: " + timelineName + " (" + slotName + ")";
-			}
-		}
-		skeletonData.animations.push(new spine.Animation(name, timelines, duration));
-	}
->>>>>>> 5794c688
 };
 spine.SkeletonJson.readCurve = function (timeline, frameIndex, valueMap) {
   var curve = valueMap["curve"];
