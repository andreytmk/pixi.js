--- conflicted
+++ resolved
@@ -107,11 +107,7 @@
     if(filters.length === 1)
     {
         filters[0].apply(this, currentState.renderTarget, lastState.renderTarget, true);
-<<<<<<< HEAD
         this.freePotRenderTarget(currentState.renderTarget);
-=======
-        FilterManager.freePotRenderTarget(currentState.renderTarget);
->>>>>>> 3cf68c9a
     }
     else
     {
